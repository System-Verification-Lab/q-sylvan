#include <stdio.h>
#include <time.h>

#include "test_assert.h"
#include "sylvan.h"
#include "sylvan_qdd_complex.h"

#include "grover.h"
<<<<<<< HEAD
#include "grover_cnf.h"
=======
#include "shor.h"
>>>>>>> df086831

bool VERBOSE = true;

int test_grover()
{
    BDDVAR nbits;
    AMP a;
    QDD grov;
    double prob;

    // 2 qubit test (+1 ancilla)
    nbits = 2;
    bool flag2[] = {0,1}; // "flagged" entry
    grov = qdd_grover(nbits, flag2);
    test_assert(qdd_is_unitvector(grov, nbits+1));

    // test probabilities
    prob = 0;
    for (int k = 0; k < (1<<(nbits+1)); k++) {
        bool *x = int_to_bitarray(k, nbits+1, true);
        a = qdd_get_amplitude(grov, x);
        if (x[0] == flag2[0] && x[1] == flag2[1])
            prob += comp_to_prob(comp_value(a));
        else
            test_assert(a == C_ZERO);
    }
    test_assert(fabs(prob - 1) < cmap_get_tolerance());

    if(VERBOSE) printf("qdd %2d-qubit Grover:        ok (Pr(flag) = %lf)\n", nbits+1, prob);


    // 3 qubit test (+1 ancilla)
    nbits = 3;
    bool flag3[] = {1,1,0}; // "flagged" entry
    grov = qdd_grover(nbits, flag3);
    test_assert(qdd_is_unitvector(grov, nbits+1));

    // test probabilities
    prob = 0;
    for (int k = 0; k < (1<<(nbits+1)); k++) {
        bool *x = int_to_bitarray(k, nbits+1, true);
        a = qdd_get_amplitude(grov, x);
        if (x[0] == flag3[0] && x[1] == flag3[1] && x[2] == flag3[2])
            prob += comp_to_prob(comp_value(a));
        else
            test_assert(comp_to_prob(comp_value(a)) < 0.004);
    }
    test_assert(prob > 0.94);

    if(VERBOSE) printf("qdd %2d-qubit Grover:        ok (Pr(flag) = %lf)\n", nbits+1, prob);


    // 10 qubit test (+1 ancilla)
    nbits = 10;
    bool flag10[nbits];
    srand(time(NULL));
    for (BDDVAR i = 0; i < nbits; i++) flag10[i] = (bool)(rand() % 2);
    grov = qdd_grover(nbits, flag10);
    test_assert(qdd_is_close_to_unitvector(grov, nbits+1, cmap_get_tolerance()*100));

    // test probabilities
    prob = 0;
    for (int k = 0; k < (1<<(nbits+1)); k++) {
        bool *x = int_to_bitarray(k, nbits+1, true);
        a = qdd_get_amplitude(grov, x);
        if (x[0] == flag10[0] && x[1] == flag10[1] && 
            x[2] == flag10[2] && x[3] == flag10[3] &&
            x[4] == flag10[4] && x[5] == flag10[5] &&
            x[6] == flag10[6] && x[7] == flag10[7] &&
            x[8] == flag10[8] && x[9] == flag10[9])
            prob += comp_to_prob(comp_value(a));
        else
            test_assert(comp_to_prob(comp_value(a)) < 0.001);
    }
    test_assert(prob > 0.99);

    if(VERBOSE) printf("qdd %2d-qubit Grover:        ok (Pr(flag) = %lf)\n", nbits+1, prob);
    return 0;
}

int test_grover_matrix()
{
    qdd_set_auto_gc_ctable(false); // no auto gc of ctable yet for mult operations
    
    BDDVAR nqubits;
    AMP a;
    QDD grov;
    double prob;

    // 2 qubit test
    nqubits = 2;
    bool x2[] = {0,1}; // "flagged" entry
    grov = qdd_grover_matrix(nqubits, x2);
    x2[1] = 0; x2[0] = 0; a = qdd_get_amplitude(grov, x2); test_assert(a == C_ZERO);
    x2[1] = 0; x2[0] = 1; a = qdd_get_amplitude(grov, x2); test_assert(a == C_ZERO);
    x2[1] = 1; x2[0] = 0; a = qdd_get_amplitude(grov, x2); test_assert(a == C_ONE);  prob = comp_to_prob(comp_value(a));
    x2[1] = 1; x2[0] = 1; a = qdd_get_amplitude(grov, x2); test_assert(a == C_ZERO);
    test_assert(qdd_is_unitvector(grov, nqubits));

    if(VERBOSE) printf("matrix qdd %2d-qubit Grover: ok (Pr(flag) = %lf)\n", nqubits, prob);


    // 3 qubit test
    nqubits = 3;
    bool x3[] = {1,1,0}; // "flagged" entry
    grov = qdd_grover_matrix(3, x3);
    x3[2] = 0; x3[1] = 0; x3[0] = 0; a = qdd_get_amplitude(grov, x3); test_assert(comp_to_prob(comp_value(a)) < 0.008);
    x3[2] = 0; x3[1] = 0; x3[0] = 1; a = qdd_get_amplitude(grov, x3); test_assert(comp_to_prob(comp_value(a)) < 0.008);
    x3[2] = 0; x3[1] = 1; x3[0] = 0; a = qdd_get_amplitude(grov, x3); test_assert(comp_to_prob(comp_value(a)) < 0.008);
    x3[2] = 0; x3[1] = 1; x3[0] = 1; a = qdd_get_amplitude(grov, x3); test_assert(comp_to_prob(comp_value(a)) > 0.94);  prob = comp_to_prob(comp_value(a));
    x3[2] = 1; x3[1] = 0; x3[0] = 0; a = qdd_get_amplitude(grov, x3); test_assert(comp_to_prob(comp_value(a)) < 0.008);
    x3[2] = 1; x3[1] = 0; x3[0] = 1; a = qdd_get_amplitude(grov, x3); test_assert(comp_to_prob(comp_value(a)) < 0.008);
    x3[2] = 1; x3[1] = 1; x3[0] = 0; a = qdd_get_amplitude(grov, x3); test_assert(comp_to_prob(comp_value(a)) < 0.008);
    x3[2] = 1; x3[1] = 1; x3[0] = 1; a = qdd_get_amplitude(grov, x3); test_assert(comp_to_prob(comp_value(a)) < 0.008);
    test_assert(qdd_is_unitvector(grov, 3));

    if(VERBOSE) printf("matrix qdd %2d-qubit Grover: ok (Pr(flag) = %lf)\n", nqubits, prob);


    // 10 qubit test (random flag)
    nqubits = 10;
    bool x10[nqubits];
    srand(time(NULL));
    for (BDDVAR i = 0; i < nqubits; i++) x10[i] = (bool)(rand() % 2);
    grov = qdd_grover_matrix(nqubits, x10);
    test_assert(qdd_is_close_to_unitvector(grov, nqubits, cmap_get_tolerance()*100));
    prob = comp_to_prob(comp_value(qdd_get_amplitude(grov, x10)));

    if(VERBOSE) printf("matrix qdd %2d-qubit Grover: ok (Pr(flag) = %lf)\n", nqubits, prob);

    qdd_set_auto_gc_ctable(true);
    return 0;
}

int test_grover_cnf()
{
    BDDVAR nqubits;
    BDDVAR clauses;
    BDDVAR answers;
    AMP a;
    QDD grov;
    double prob;

    // 2 qubit test
    nqubits = 2;
    // "flagged" cnf (~x1 V ~x2)^(~x1 V x2)^(x1 V ~x2)
    bool cnf2[] = {0,0,1,0,0,1}; // In the order c1(x2,x1),c2(x2,x1), etc.
    bool ans2[] = {1,1};
    clauses = 3;
    answers = 1;
    grov = qdd_grover_cnf(nqubits, cnf2, clauses, answers);
    // test probabilities
    prob = 0;
    for (int k = 0; k < (1<<(nqubits+1+clauses)); k++) {
        bool *x = int_to_bitarray(k, nqubits+1+clauses, true);
        a = qdd_get_amplitude(grov, x);
        if (a != 0) {
            _print_bitstring(x,nqubits+1+clauses,false);
            printf("\t");
            printf("%lf",comp_to_prob(comp_value(a)));
            printf("\n");
        }
        if (x[0] == ans2[0] && x[1] == ans2[1])
            prob += comp_to_prob(comp_value(a));
    }
    test_assert(qdd_is_unitvector(grov, nqubits+1+clauses));

    if(VERBOSE) printf("qdd %2d-qubit cnf Grover: ok (Pr(flag) = %lf)\n", nqubits, prob);


    // 3 qubit test
    nqubits = 3;
    // "flagged" cnf (~x1 V ~x2 V ~x3)^(~x1 V ~x2 V x3)^(~x1 V x2 V ~x3)^(x1 V ~x2 V ~x3)^(x1 V ~x2 V x3)^(x1 V x2 V ~x3)^(x1 V x2 V x3)
    bool cnf3[] = {0,0,0,0,0,1,0,1,0,1,0,0,1,0,1,1,1,0,1,1,1}; // In the order c1(x3,x2,x1),c2(x3,x2,x1), etc.
    bool ans3[] = {1,1,1};
    clauses = 3;
    answers = 1;
    grov = qdd_grover_cnf(nqubits, cnf3, clauses, answers);
    // test probabilities
    prob = 0;
    for (int k = 0; k < (1<<(nqubits+1+clauses)); k++) {
        bool *x = int_to_bitarray(k, nqubits+1+clauses, true);
        a = qdd_get_amplitude(grov, x);
        if (a != 0) {
            _print_bitstring(x,nqubits+1+clauses,false);
            printf("\t");
            printf("%lf",comp_to_prob(comp_value(a)));
            printf("\n");
        }
        if (x[0] == ans3[0] && x[1] == ans3[1] && x[2] == ans3[2])
            prob += comp_to_prob(comp_value(a));
    }
    test_assert(qdd_is_unitvector(grov, nqubits+1+clauses));

    if(VERBOSE) printf("qdd %2d-qubit cnf Grover: ok (Pr(flag) = %lf)\n", nqubits, prob);

    return 0;
}

// int test_grover_cnf_matrix()
// {
//     BDDVAR nqubits;
//     BDDVAR answers;
//     AMP a;
//     QDD grov;
//     double prob;

//     // 2 qubit test
//     nqubits = 2;
//     // "flagged" cnf (~x1 V ~x2)^(x1 V x2)^(x1 V ~x2)
//     bool x2[] = {0,0,1,1,0,1}; // In the order c1(x2,x1),c2(x2,x1), etc.
//     answers = 1;
//     grov = qdd_grover_cnf_matrix(nqubits, x2, answers);
//     x2[1] = 0; x2[0] = 0; a = qdd_get_amplitude(grov, x2); test_assert(a == C_ZERO);
//     x2[1] = 0; x2[0] = 1; a = qdd_get_amplitude(grov, x2); test_assert(a == C_ZERO);
//     x2[1] = 1; x2[0] = 0; a = qdd_get_amplitude(grov, x2); test_assert(a == C_ONE);  prob = comp_to_prob(comp_value(a));
//     x2[1] = 1; x2[0] = 1; a = qdd_get_amplitude(grov, x2); test_assert(a == C_ZERO);
//     test_assert(qdd_is_unitvector(grov, nqubits));

//     if(VERBOSE) printf("matrix qdd %2d-qubit cnf Grover: ok (Pr(flag) = %lf)\n", nqubits, prob);


//     // 3 qubit test
//     nqubits = 3;
//     // "flagged" cnf (~x1 V ~x2 V ~x3)^(~x1 V ~x2 V x3)^(~x1 V x2 V ~x3)^(x1 V ~x2 V ~x3)^(x1 V ~x2 V x3)^(x1 V x2 V ~x3)^(x1 V x2 V x3)
//     bool x3[] = {0,0,0,0,0,1,0,1,0,1,0,0,1,0,1,1,1,0,1,1,1}; // In the order c1(x3,x2,x1),c2(x3,x2,x1), etc.
//     answers = 1;
//     grov = qdd_grover_cnf_matrix(3, x3, answers);
//     x3[2] = 0; x3[1] = 0; x3[0] = 0; a = qdd_get_amplitude(grov, x3); test_assert(comp_to_prob(comp_value(a)) < 0.008);
//     x3[2] = 0; x3[1] = 0; x3[0] = 1; a = qdd_get_amplitude(grov, x3); test_assert(comp_to_prob(comp_value(a)) < 0.008);
//     x3[2] = 0; x3[1] = 1; x3[0] = 0; a = qdd_get_amplitude(grov, x3); test_assert(comp_to_prob(comp_value(a)) < 0.008);
//     x3[2] = 0; x3[1] = 1; x3[0] = 1; a = qdd_get_amplitude(grov, x3); test_assert(comp_to_prob(comp_value(a)) > 0.94);  prob = comp_to_prob(comp_value(a));
//     x3[2] = 1; x3[1] = 0; x3[0] = 0; a = qdd_get_amplitude(grov, x3); test_assert(comp_to_prob(comp_value(a)) < 0.008);
//     x3[2] = 1; x3[1] = 0; x3[0] = 1; a = qdd_get_amplitude(grov, x3); test_assert(comp_to_prob(comp_value(a)) < 0.008);
//     x3[2] = 1; x3[1] = 1; x3[0] = 0; a = qdd_get_amplitude(grov, x3); test_assert(comp_to_prob(comp_value(a)) < 0.008);
//     x3[2] = 1; x3[1] = 1; x3[0] = 1; a = qdd_get_amplitude(grov, x3); test_assert(comp_to_prob(comp_value(a)) < 0.008);
//     test_assert(qdd_is_unitvector(grov, 3));

//     if(VERBOSE) printf("matrix qdd %2d-qubit cnf Grover: ok (Pr(flag) = %lf)\n", nqubits, prob);

//     return 0;
// }


int test_shor()
{   
    qdd_shor_set_testing_mode(true); // internal sanity checks in shor implementation
    QDD q, qref;
    bool x3[] = {0,0,0};
    bool as[] = {1,0,1};
    AMP a;

    LACE_ME;

    // <Test qdd_phi_add>
    // Test inversion
    // (no controls)
    BDDVAR nc = QDD_INVALID_VAR;
    q = qdd_create_basis_state(3, x3);
    q = qdd_gate(q, GATEID_H, 0);
    q = qdd_gate(q, GATEID_H, 1);
    q = qdd_gate(q, GATEID_H, 2);
    qref = q;
    q = qdd_phi_add(q, 0, 2, nc, nc, as);
    q = qdd_phi_add_inv(q, 0, 2, nc, nc, as);
    test_assert(qdd_equivalent(q, qref, 3, false, false));
    test_assert(qdd_equivalent(q, qref, 3, true, false));
    test_assert(q == qref);

    // Test addition in Fourier space (be mindful about endianness here!)
    // 2 + 1 (no carry)
    x3[0] = 0; x3[1] = 1; x3[2] = 0;          // x = 010 = 2 (MSB first)
    as[0] = 1; as[1] = 0; as[2] = 0;          // a = 100 = 1 (LSB first)
    q = qdd_create_basis_state(3, x3);        // create state |x>
    q = qdd_circuit(q, CIRCID_QFT, 0, 2);     // QFT|x> = |phi(x)>
    q = qdd_phi_add(q, 0, 2, nc, nc, as);     // addition in Fourier space gives |phi(x+a)>
    q = qdd_circuit(q, CIRCID_QFT_inv, 0, 2); // expected out = |3> = |011> (MSB first)
    x3[0]=0; x3[1]=0; x3[2]=0; a = qdd_get_amplitude(q, x3); test_assert(a == C_ZERO);
    x3[0]=0; x3[1]=0; x3[2]=1; a = qdd_get_amplitude(q, x3); test_assert(a == C_ZERO);
    x3[0]=0; x3[1]=1; x3[2]=0; a = qdd_get_amplitude(q, x3); test_assert(a == C_ZERO);
    x3[0]=0; x3[1]=1; x3[2]=1; a = qdd_get_amplitude(q, x3); test_assert(a == C_ONE);
    x3[0]=1; x3[1]=0; x3[2]=0; a = qdd_get_amplitude(q, x3); test_assert(a == C_ZERO);
    x3[0]=1; x3[1]=0; x3[2]=1; a = qdd_get_amplitude(q, x3); test_assert(a == C_ZERO);
    x3[0]=1; x3[1]=1; x3[2]=0; a = qdd_get_amplitude(q, x3); test_assert(a == C_ZERO);
    x3[0]=1; x3[1]=1; x3[2]=1; a = qdd_get_amplitude(q, x3); test_assert(a == C_ZERO);

    // 2 + 2 (carry, should go the the left)
    x3[0] = 0; x3[1] = 1; x3[2] = 0;          // x = 010 = 2 (MSB first)
    as[0] = 0; as[1] = 1; as[2] = 0;          // a = 010 = 2 (LSB first)
    q = qdd_create_basis_state(3, x3);        // create state |x>
    q = qdd_circuit(q, CIRCID_QFT, 0, 2);     // QFT|x> = |phi(x)>
    q = qdd_phi_add(q, 0, 2, nc, nc, as);     // addition in Fourier space gives |phi(x+a)>
    q = qdd_circuit(q, CIRCID_QFT_inv, 0, 2); // expected out = |4> = |100> (MSB first)
    x3[0]=0; x3[1]=0; x3[2]=0; a = qdd_get_amplitude(q, x3); test_assert(a == C_ZERO);
    x3[0]=0; x3[1]=0; x3[2]=1; a = qdd_get_amplitude(q, x3); test_assert(a == C_ZERO);
    x3[0]=0; x3[1]=1; x3[2]=0; a = qdd_get_amplitude(q, x3); test_assert(a == C_ZERO);
    x3[0]=0; x3[1]=1; x3[2]=1; a = qdd_get_amplitude(q, x3); test_assert(a == C_ZERO);
    x3[0]=1; x3[1]=0; x3[2]=0; a = qdd_get_amplitude(q, x3); test_assert(a == C_ONE);
    x3[0]=1; x3[1]=0; x3[2]=1; a = qdd_get_amplitude(q, x3); test_assert(a == C_ZERO);
    x3[0]=1; x3[1]=1; x3[2]=0; a = qdd_get_amplitude(q, x3); test_assert(a == C_ZERO);
    x3[0]=1; x3[1]=1; x3[2]=1; a = qdd_get_amplitude(q, x3); test_assert(a == C_ZERO);

    // 2 + 3 (carry, should go the the left)
    x3[0] = 0; x3[1] = 1; x3[2] = 0;          // x = 010 = 2 (MSB first)
    as[0] = 1; as[1] = 1; as[2] = 0;          // a = 110 = 3 (LSB first)
    q = qdd_create_basis_state(3, x3);        // create state |x>
    q = qdd_circuit(q, CIRCID_QFT, 0, 2);     // QFT|x> = |phi(x)>
    q = qdd_phi_add(q, 0, 2, nc, nc, as);     // addition in Fourier space gives |phi(x+a)>
    q = qdd_circuit(q, CIRCID_QFT_inv, 0, 2); // expected out = |5> = |101> (MSB first)
    x3[0]=0; x3[1]=0; x3[2]=0; a = qdd_get_amplitude(q, x3); test_assert(a == C_ZERO);
    x3[0]=0; x3[1]=0; x3[2]=1; a = qdd_get_amplitude(q, x3); test_assert(a == C_ZERO);
    x3[0]=0; x3[1]=1; x3[2]=0; a = qdd_get_amplitude(q, x3); test_assert(a == C_ZERO);
    x3[0]=0; x3[1]=1; x3[2]=1; a = qdd_get_amplitude(q, x3); test_assert(a == C_ZERO);
    x3[0]=1; x3[1]=0; x3[2]=0; a = qdd_get_amplitude(q, x3); test_assert(a == C_ZERO);
    x3[0]=1; x3[1]=0; x3[2]=1; a = qdd_get_amplitude(q, x3); test_assert(a == C_ONE);
    x3[0]=1; x3[1]=1; x3[2]=0; a = qdd_get_amplitude(q, x3); test_assert(a == C_ZERO);
    x3[0]=1; x3[1]=1; x3[2]=1; a = qdd_get_amplitude(q, x3); test_assert(a == C_ZERO);

    // 3 + 2 (carry, should go the the left)
    x3[0] = 0; x3[1] = 1; x3[2] = 1;          // x = 011 = 3 (MSB first)
    as[0] = 0; as[1] = 1; as[2] = 0;          // a = 010 = 2 (LSB first)
    q = qdd_create_basis_state(3, x3);        // create state |x>
    q = qdd_circuit(q, CIRCID_QFT, 0, 2);     // QFT|x> = |phi(x)>
    q = qdd_phi_add(q, 0, 2, nc, nc, as);     // addition in Fourier space gives |phi(x+a)>
    q = qdd_circuit(q, CIRCID_QFT_inv, 0, 2); // expected out = |5> = |101> (MSB first)
    x3[0]=0; x3[1]=0; x3[2]=0; a = qdd_get_amplitude(q, x3); test_assert(a == C_ZERO);
    x3[0]=0; x3[1]=0; x3[2]=1; a = qdd_get_amplitude(q, x3); test_assert(a == C_ZERO);
    x3[0]=0; x3[1]=1; x3[2]=0; a = qdd_get_amplitude(q, x3); test_assert(a == C_ZERO);
    x3[0]=0; x3[1]=1; x3[2]=1; a = qdd_get_amplitude(q, x3); test_assert(a == C_ZERO);
    x3[0]=1; x3[1]=0; x3[2]=0; a = qdd_get_amplitude(q, x3); test_assert(a == C_ZERO);
    x3[0]=1; x3[1]=0; x3[2]=1; a = qdd_get_amplitude(q, x3); test_assert(a == C_ONE);
    x3[0]=1; x3[1]=1; x3[2]=0; a = qdd_get_amplitude(q, x3); test_assert(a == C_ZERO);
    x3[0]=1; x3[1]=1; x3[2]=1; a = qdd_get_amplitude(q, x3); test_assert(a == C_ZERO);

    // 3 + 3 (carry, should go the the left)
    x3[0] = 0; x3[1] = 1; x3[2] = 1;          // x = 011 = 3 (MSB first)
    as[0] = 1; as[1] = 1; as[2] = 0;          // a = 110 = 3 (LSB first)
    q = qdd_create_basis_state(3, x3);        // create state |x>
    q = qdd_circuit(q, CIRCID_QFT, 0, 2);     // QFT|x> = |phi(x)>
    q = qdd_phi_add(q, 0, 2, nc, nc, as);     // addition in Fourier space gives |phi(x+a)>
    q = qdd_circuit(q, CIRCID_QFT_inv, 0, 2); // expected out = |6> = |110> (MSB first)
    x3[0]=0; x3[1]=0; x3[2]=0; a = qdd_get_amplitude(q, x3); test_assert(a == C_ZERO);
    x3[0]=0; x3[1]=0; x3[2]=1; a = qdd_get_amplitude(q, x3); test_assert(a == C_ZERO);
    x3[0]=0; x3[1]=1; x3[2]=0; a = qdd_get_amplitude(q, x3); test_assert(a == C_ZERO);
    x3[0]=0; x3[1]=1; x3[2]=1; a = qdd_get_amplitude(q, x3); test_assert(a == C_ZERO);
    x3[0]=1; x3[1]=0; x3[2]=0; a = qdd_get_amplitude(q, x3); test_assert(a == C_ZERO);
    x3[0]=1; x3[1]=0; x3[2]=1; a = qdd_get_amplitude(q, x3); test_assert(a == C_ZERO);
    x3[0]=1; x3[1]=1; x3[2]=0; a = qdd_get_amplitude(q, x3); test_assert(a == C_ONE);
    x3[0]=1; x3[1]=1; x3[2]=1; a = qdd_get_amplitude(q, x3); test_assert(a == C_ZERO);
    // </Test qdd_phi_add>

    if(VERBOSE) printf("qdd fourier addition:       ok\n");


    // test Shor
    srand(time(NULL));
    uint64_t N, factor, counter, nqubits;

    // 15 = 3 x 5 (11 qubits)
    N = 15;
    counter = 0;
    factor = 0;
    nqubits = ceil(log2(N))*2 + 3;
    while (!factor) {
        factor = run_shor(N, 0, false);
        counter++;
    }
    if(VERBOSE) printf("qdd %ld-qubit Shor:          ok (found factor %ld of %ld with %ld tries)\n", nqubits, factor, N, counter);

    // 35 = 5 x 7 (15 qubits)
    N = 35;
    counter = 0;
    factor = 0;
    nqubits = ceil(log2(N))*2 + 3;
    while (!factor) {
        factor = run_shor(N, 0, false);
        counter++;
    }
    if(VERBOSE) printf("qdd %ld-qubit Shor:          ok (found factor %ld of %ld with %ld tries)\n", nqubits, factor, N, counter);


    return 0;
}

int runtests()
{
    if (test_grover()) return 1;
    if (test_grover_matrix()) return 1;
    if (test_grover_cnf()) return 1;
    // if (test_grover_cnf_matrix()) return 1;
    if (test_shor()) return 1;

    return 0;
}

int main()
{
    // Standard Lace initialization
    int workers = 1;
    lace_init(workers, 0);
    printf("%d worker(s)\n", workers);
    lace_startup(0, NULL, NULL);

    // Simple Sylvan initialization
    sylvan_set_sizes(1LL<<25, 1LL<<25, 1LL<<16, 1LL<<16);
    sylvan_init_package();
    sylvan_init_qdd(1LL<<19, -1);
    qdd_set_testing_mode(true); // turn on internal sanity tests

    int res = runtests();

    sylvan_quit();
    lace_exit();

    return res;
}<|MERGE_RESOLUTION|>--- conflicted
+++ resolved
@@ -6,11 +6,8 @@
 #include "sylvan_qdd_complex.h"
 
 #include "grover.h"
-<<<<<<< HEAD
 #include "grover_cnf.h"
-=======
 #include "shor.h"
->>>>>>> df086831
 
 bool VERBOSE = true;
 
