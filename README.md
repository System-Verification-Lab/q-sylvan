# Q-Sylvan

[![License](https://img.shields.io/badge/License-Apache%202.0-blue.svg)](https://opensource.org/licenses/Apache-2.0)
[![CI testing](https://github.com/sebastiaanbrand/q-sylvan/actions/workflows/cmake.yml/badge.svg)](https://github.com/sebastiaanbrand/q-sylvan/actions/workflows/cmake.yml)

Q-Sylvan extends the parallel decision diagram library [Sylvan](https://github.com/trolando/sylvan) (v1.8.0) with QMDDs (i.e. multiplicative AADDs), as well as functionality to simulate quantum circuits. This is currently still a beta version.


## Installation

### Dependencies
<<<<<<< HEAD
Q-Sylvan requires the`GMP` library (and Cmake for compilation). On Ubuntu it should be possible to install these with
=======
Q-Sylvan requires the following libraries: `popt`, `GMP`, `MPFR` and `MPC`. On Ubuntu it should be possible to install these with
- `sudo apt-get install libpopt-dev`
>>>>>>> 4f5796ee
- `sudo apt-get install libgmp-dev`
- `sudo apt-get install libmpfr-dev`
- `sudo apt-get install libmpc-dev`
- `sudo apt-get install cmake`


### Compiling the code
After downloading or cloning the repository, from the repository folder the code can be compiled with:
1. `mkdir build`
2. `cd build`
3. `cmake ..`
4. `make`

<<<<<<< HEAD
Test can be run with `make test`. 
=======
Test can be run with `make test` or `ctest`, or a specific test such as `./test/test_mtbdd`.

Debugging can be activated with `gdb ./test/test_mtbdd`.

The GNU GDB Debugger accepts command as `(gdb) run` or `(gdb) backtrace` or `(gdb) exit`.

See also https://cs.brown.edu/courses/cs033/docs/guides/gdb.pdf.
>>>>>>> 4f5796ee

For output on failure use `ctest -output-on-failure`.

Another build can be run after removal of the build folder with `rm -rdf build`.


## Example usage
The following code snippets are a toy example for creating the [Bell state](https://en.wikipedia.org/wiki/Bell_state) `|Phi^+> = 1/sqrt(2) (|01> + |10>)`, first in the C interface, and secondly in the QASM interface.

### C interface
```C
// Create |Phi^+>
int nqubits = 2;
QMDD state = qmdd_create_all_zero_state(nqubits);
state = qmdd_gate(state, GATEID_H, 0);     // H on q0
state = qmdd_cgate(state, GATEID_X, 0, 1); // CNOT on c=q0, t=q1
state = qmdd_gate(state, GATEID_X, 0);     // X on q0

// Measure state
bool outcome[] = {0, 0};
double prob;
qmdd_measure_all(state, nqubits, outcome, &prob);
```
This code can be found in [`examples/bell_state.c`](examples/bell_state.c) and after compiling the code as described above can be run with `./examples/bell_state` from the `build/` directory. A more complete set of available functions can be found [here](docs/documentation/c_interface.md).

### QASM interface
```C
OPENQASM 2.0;
include "qelib1.inc";

// 2 qubit quantum register and 2 bit classical register
qreg q[2];
creg c[2];

// Create |Phi^+>
h q[0];
cx q[0], q[1];
x q[0];

// Measure state
measure q[0]->c[0];
measure q[1]->c[1];
```
This code can be found in [`qasm/circuits/bell_state.qasm`](qasm/circuits/bell_state.qasm) and can be run with `./build/qasm/sim_qasm qasm/circuits/bell_state.qasm`. All gates specified in [qelib1.inc](https://github.com/Qiskit/qiskit-terra/blob/main/qiskit/qasm/libs/qelib1.inc) are supported, as well as measurements. Custom definitions of gates and classical conditioning are currently not supported.


## Documentation
A more complete documentation of the C interface can be found [here](docs/documentation/c_interface.md).


## Acknowledgements
This work is supported by the [NEASQC](https://cordis.europa.eu/project/id/951821) project, funded by the European Union's Horizon 2020 programme, Grant Agreement No. 951821.<|MERGE_RESOLUTION|>--- conflicted
+++ resolved
@@ -9,12 +9,9 @@
 ## Installation
 
 ### Dependencies
-<<<<<<< HEAD
-Q-Sylvan requires the`GMP` library (and Cmake for compilation). On Ubuntu it should be possible to install these with
-=======
+
 Q-Sylvan requires the following libraries: `popt`, `GMP`, `MPFR` and `MPC`. On Ubuntu it should be possible to install these with
 - `sudo apt-get install libpopt-dev`
->>>>>>> 4f5796ee
 - `sudo apt-get install libgmp-dev`
 - `sudo apt-get install libmpfr-dev`
 - `sudo apt-get install libmpc-dev`
@@ -28,9 +25,6 @@
 3. `cmake ..`
 4. `make`
 
-<<<<<<< HEAD
-Test can be run with `make test`. 
-=======
 Test can be run with `make test` or `ctest`, or a specific test such as `./test/test_mtbdd`.
 
 Debugging can be activated with `gdb ./test/test_mtbdd`.
@@ -38,7 +32,6 @@
 The GNU GDB Debugger accepts command as `(gdb) run` or `(gdb) backtrace` or `(gdb) exit`.
 
 See also https://cs.brown.edu/courses/cs033/docs/guides/gdb.pdf.
->>>>>>> 4f5796ee
 
 For output on failure use `ctest -output-on-failure`.
 
