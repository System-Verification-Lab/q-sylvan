--- conflicted
+++ resolved
@@ -69,13 +69,9 @@
 
 /**
  * Invert qubit order if that yields less controls below target qubits.
-<<<<<<< HEAD
-*/
+ */
 void optimize_qubit_order(quantum_circuit_t *circuit, bool allow_swaps);
-=======
- */
-void optimize_qubit_order(quantum_circuit_t *circuit);
->>>>>>> 7436338d
+
 
 /**
  * Free all quantum elements found in quantum_op_s including 'first'. What is 'first'? 
