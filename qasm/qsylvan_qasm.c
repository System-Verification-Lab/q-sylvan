#include <inttypes.h>
#include <popt.h>
#include <sys/time.h>
#include <libgen.h>

#include "qsylvan_qasm.h"

/**
 * Obtain current wallclock time
 */
static double
wctime()
{
    struct timeval tv;
    gettimeofday(&tv, NULL);
    return (tv.tv_sec + 1E-6 * tv.tv_usec);
}

static double t_start;
#define INFO(s, ...) fprintf(stdout, "[%8.2f] " s, wctime()-t_start, ##__VA_ARGS__)
#define Abort(...) { fprintf(stderr, __VA_ARGS__); fprintf(stderr, "Abort at line %d!\n", __LINE__); exit(-1); }

void final_measure(QMDD qmdd, int* measurements, C_struct c_s, bool* results)
{
    // Initialise variables
    bool *ms = malloc(c_s.qubits * sizeof(bool));
    double *p = malloc(c_s.qubits * sizeof(double));

    // Run the circuit <runs> times
    qmdd_measure_all(qmdd, c_s.qubits, ms, p);
    // Reformat circuit results based on what qubits were measured
    for (BDDVAR i = 0; i < c_s.qubits; i++) {
        if (measurements[i] != -1)
            results[measurements[i]] = ms[i];
    }

    // Free variables
    free(ms);
    free(p);
}

uint32_t get_gate_id(Gate gate)
{
    // Initialise variables
    BDDVAR gate_id;

    // Switch case on the id of the gate_struct
    if (gate.id == gate_I.id)
        gate_id = GATEID_I;
    else if (gate.id == gate_X.id)
        gate_id = GATEID_X;
    else if (gate.id == gate_Y.id)
        gate_id = GATEID_Y;
    else if (gate.id == gate_Z.id)
        gate_id = GATEID_Z;
    else if (gate.id == gate_H.id)
        gate_id = GATEID_H;
    else if (gate.id == gate_sX.id)
        gate_id = GATEID_sqrtX;
    else if (gate.id == gate_sY.id)
        gate_id = GATEID_sqrtY;
    else if (gate.id == gate_S.id)
        gate_id = GATEID_S;
    else if (gate.id == gate_Sd.id)
        gate_id = GATEID_Sdag;
    else if (gate.id == gate_T.id)
        gate_id = GATEID_T;
    else if (gate.id == gate_Td.id)
        gate_id = GATEID_Tdag;
    // Rx Ry and Rz gates have arbitrary rotations, Sylvan GATEIDs are allocated dynamically
    else if (gate.id == gate_Rx.id)
        gate_id = GATEID_Rx(gate.rotation);
    else if (gate.id == gate_Ry.id)
        gate_id = GATEID_Ry(gate.rotation);
    else if (gate.id == gate_Rz.id)
        gate_id = GATEID_Rz(gate.rotation);
    else {
        fprintf(stderr, "Unknown gate: %d\n", gate.id);
        exit(EXIT_FAILURE);
    }
    return gate_id;
}

QMDD apply_controlled_gate(QMDD qmdd, Gate gate, BDDVAR i, BDDVAR n)
{
    // Create controlled gate qmdd
    QMDD qmdd_column = handle_control_matrix(gate, i, n);
    // multiply with vector
    qmdd = aadd_matvec_mult(qmdd_column, qmdd, n);
    return qmdd;
}

QMDD apply_gate(QMDD qmdd, Gate gate, BDDVAR i, BDDVAR n)
{
    // Get the corresponding Sylvan GATEID of <gate>
    BDDVAR gate_id = get_gate_id(gate);
    // Apply <gate> using the corresponding controls (if any)
    if (gate.controlSize == 0)
        qmdd = qmdd_gate(qmdd, gate_id, i);
    // else if (gate.controlSize > 0 && gate.controlSize <= 4) {
    else
        qmdd = apply_controlled_gate(qmdd, gate, i, n);
    // }
    // else {
    //     // More than 3 controls are not fully implemented yet, easier to throw on all cases
    //     fprintf(stderr, "Control-gates with more than 3 controls not implemented.\n");
    //     exit(EXIT_FAILURE);
    // }
    return qmdd;
}

QMDD handle_control_matrix(Gate gate, BDDVAR k, BDDVAR n)
{
    // Initialise variables
    QMDD qmdd, qmdd_next;
    bool sorted = true;
    BDDVAR temp, gate_id, control = k, index = 0;
    int *c_options = malloc(n * sizeof(int));
    for (BDDVAR i = 0; i < n; i++) c_options[i] = -1;
    // Check if target is below controls
    for (BDDVAR j = 0; j < gate.controlSize; j++) {
        if (gate.control[j] > k)
            sorted = false;
        if (gate.control[j] > control) {
            control = gate.control[j];
            index = j;
        }
    }
    qmdd = qmdd_create_all_identity_matrix(n);
    // If target is not below some controls, swap target with lowest control
    if (!sorted) {
        qmdd = circuit_swap_matrix(k, control, n);
        temp = k;
        k = gate.control[index];
        gate.control[index] = temp;
    }
    // Get the corresponding Sylvan GATEID from <gate>
    gate_id = get_gate_id(gate);
    // Set the indexes of all controls of <gate> to 1
    for (BDDVAR i = 0; i < gate.controlSize; i++)
        c_options[gate.control[i]] = 1;
    // Set the index the target of <gate> to 2
    c_options[k] = 2;
    // Create the gate QMDD
    qmdd_next = qmdd_create_multi_cgate_rec(n, c_options, gate_id, 0);
    qmdd = aadd_matmat_mult(qmdd_next, qmdd, n);
    if (!sorted) {
        qmdd_next = circuit_swap_matrix(temp, k, n);
        qmdd = aadd_matmat_mult(qmdd_next, qmdd, n);
        temp = k;
        k = gate.control[index];
        gate.control[index] = temp;
    }
    return qmdd;
}

QMDD circuit_swap_matrix(BDDVAR qubit1, BDDVAR qubit2, BDDVAR n)
{
    // Initialise variables
    QMDD qmdd, qmdd_next;
    int *c_options = malloc(n * sizeof(int));
    for (BDDVAR i = 0; i < n; i++) c_options[i] = -1;
    // Set qubit1 to 1
    c_options[qubit1] = 1;
    // Set qubit2 to 2
    c_options[qubit2] = 2;

    // Perform swap
    qmdd = qmdd_create_multi_cgate_rec(n, c_options, GATEID_X, 0);
    qmdd_next = qmdd_create_single_qubit_gate(n, qubit1, GATEID_H);
    qmdd = aadd_matmat_mult(qmdd_next, qmdd, n);
    qmdd_next = qmdd_create_multi_cgate_rec(n, c_options, GATEID_Z, 0);
    qmdd = aadd_matmat_mult(qmdd_next, qmdd, n);
    qmdd_next = qmdd_create_single_qubit_gate(n, qubit1, GATEID_H);
    qmdd = aadd_matmat_mult(qmdd_next, qmdd, n);
    qmdd_next = qmdd_create_multi_cgate_rec(n, c_options, GATEID_X, 0);
    qmdd = aadd_matmat_mult(qmdd_next, qmdd, n);
    return qmdd;
}

bool is_final_measure(C_struct c_s, BDDVAR qubit, uint32_t depth)
{
    BDDVAR gateid;
    for (BDDVAR i = depth+1; i < c_s.depth; i++) {
        gateid = c_s.circuit[qubit][i].id;
        if (gateid != gate_barrier.id && gateid != gate_I.id) {
            return false;
        }
    }
    return true;
}

bool check_classical_if(uint32_t bits, Gate gate, bool* actual_list)
{
    int actual = 0;
    if (gate.classical_control == -1) {
        for (BDDVAR i = 0; i < bits; i++)
            actual += actual_list[i]*pow(2, i);
    }
    else
        actual = actual_list[gate.classical_control];
    return (gate.classical_expect == actual);
}

bool check_measuring_gates(C_struct c_s)
{
    for (BDDVAR i = 0; i < c_s.qubits; i++) {
        for (BDDVAR j = 0; j < c_s.depth; j++) {
            if (c_s.circuit[i][j].id == gate_measure.id) {
                for (BDDVAR k = j+1; k < c_s.depth; k++) {
                    if (c_s.circuit[i][k].id == gate_measure.id)
                        return true;
                }
            }
        }
    }
    return false;
}

void skip(C_struct c_s, BDDVAR* progress, BDDVAR i, bool skip_barrier)
{
    // Initialise variables
    bool depth_reached, is_gate_I, is_gate_ctrl_c, is_gate_barrier;
    // Walk over wire until the wire ends or you find a gate
    if (progress[i] > c_s.depth) return;
    do {
        // Increase the progress of the wire
        progress[i]++;
        //Check contitions of next position and store results for while loop
        depth_reached = progress[i] < c_s.depth;
        is_gate_I = c_s.circuit[i][progress[i]].id == gate_I.id;
        is_gate_ctrl_c = c_s.circuit[i][progress[i]].id == gate_ctrl_c.id;
        is_gate_barrier = c_s.circuit[i][progress[i]].id == gate_barrier.id;
    } while (depth_reached && (is_gate_I || is_gate_ctrl_c || (is_gate_barrier && skip_barrier)));
}

QMDD measure(QMDD qmdd, BDDVAR i, BDDVAR n, bool* result)
{
    int temp;
    double *p = malloc(sizeof(double));
    QMDD new_qmdd = qmdd_measure_qubit(qmdd, i, n, &temp, p);
    *result = (bool) temp;
    return new_qmdd;
}

bool check_gate(C_struct c_s, Gate gate, BDDVAR* progress, BDDVAR i, bool* results)
{
    bool ctrl_progress = true;
    if (gate.id == gate_ctrl.id || progress[i] >= c_s.depth)
        return false;
    // If some of its controls are blocked, the gate cannot be applied
    for (BDDVAR j = 0; j < gate.controlSize; j++) {
        if (progress[gate.control[j]] != progress[i])
            ctrl_progress = false;
    }
    if (!ctrl_progress)
        return false;
    // If classical control is not equal to max qubits, the gate is classically controlled
    if (gate.classical_expect != -1) {
        bool satisfied = check_classical_if(c_s.bits, gate, results);
        if (!satisfied)
            return false;
    }
    return true;
}

QMDD greedy(C_struct c_s, QMDD prev_qmdd, BDDVAR* column, int* measurements, bool* results, bool experiments, BDDVAR* n_gates)
{
    // Inisialise variables
    Gate gate, best_gate = gate_I;
    bool final, loop = true;
    BDDVAR best_nodecount, curr_nodecount, k = 0;
    QMDD best_qmdd = prev_qmdd, curr_qmdd = prev_qmdd;
    // Create a progress array
    BDDVAR* progress = malloc(c_s.qubits * sizeof(BDDVAR));
    for (BDDVAR i = 0; i < c_s.qubits; i++) progress[i] = *column;
    if (experiments) {
        best_nodecount = aadd_countnodes(prev_qmdd);
        printf("nodecount vec: %d at %d\n", best_nodecount, *n_gates);
    }
    for (BDDVAR i = 0; i < c_s.qubits; i++) {
        gate = c_s.circuit[i][progress[i]];
        if (gate.id == gate_I.id)
            skip(c_s, progress, i, false);
    }
    // Loop over all places in the circuit
    while(loop) {
        best_nodecount = pow(2, c_s.qubits+1);
        best_gate = gate_barrier;
        for (BDDVAR i = 0; i < c_s.qubits; i++) {
            gate = c_s.circuit[i][progress[i]];
            // if (gate.id == gate_I.id)
            //     skip(c_s, progress, i, false);
            if (!check_gate(c_s, gate, progress, i, results))
                continue;
            // Skip barrier and recheck qubit
            if (gate.id != gate_barrier.id) {
                // Set measurement flag
                if (gate.id == gate_measure.id) {
                    final = is_final_measure(c_s, i, progress[i]);
                    if (final)
                        measurements[i] = gate.control[0];
                    else {
                        curr_qmdd = measure(prev_qmdd, i, c_s.qubits, &results[gate.control[0]]);
                        // results[gate.control[0]] = (bool) result;
                    }
                }
                else
                    curr_qmdd = apply_gate(prev_qmdd, gate, i, c_s.qubits);
                curr_nodecount = aadd_countnodes(curr_qmdd);
                if (curr_nodecount < best_nodecount) {
                    best_nodecount = curr_nodecount;
                    best_qmdd = curr_qmdd;
                    best_gate = gate;
                    k = i;
                }
            }
        }
        if (best_gate.id != gate_barrier.id) {
            // continue to the next gate(s)
            if (best_gate.id != gate_measure.id) {
                for (BDDVAR i = 0; i < best_gate.controlSize; i++)
                    skip(c_s, progress, best_gate.control[i], false);
            }
            skip(c_s, progress, k, false);
            prev_qmdd = best_qmdd;
            *n_gates = *n_gates + 1;
            if (experiments)
                printf("nodecount vec: %d at %d\n", best_nodecount, *n_gates);
        }
        // Check if all wires are fully expanded (all gates are applied) or all qubits reached a barrier
        loop = false;
        for (BDDVAR i = 0; i < c_s.qubits; i++) {
            if (progress[i] < c_s.depth && c_s.circuit[i][progress[i]].id != gate_barrier.id)
                loop = true;
        }
    }
    best_nodecount = aadd_countnodes(prev_qmdd);
    if (experiments)
        printf("nodecount vec: %d at %d\n", best_nodecount, *n_gates);
    *column = progress[0];
    return prev_qmdd;
}

QMDD matmat(C_struct c_s, QMDD vec, BDDVAR* column, int* measurements, bool* results, int limit, bool experiments, BDDVAR* n_gates)
{
    Gate gate;
    bool final, satisfied;
    BDDVAR nodecount, j;
    BDDVAR *gateids = malloc(c_s.qubits * sizeof(BDDVAR));
    QMDD qmdd, qmdd_column;
    qmdd = qmdd_create_single_qubit_gates_same(c_s.qubits, GATEID_I);
    qmdd_column = qmdd;

    aadd_protect(&qmdd);
    aadd_protect(&qmdd_column);
    if (experiments) {
        nodecount = aadd_countnodes(qmdd);
        printf("nodecount mat: %d at %d\n", nodecount, *n_gates);
        nodecount = aadd_countnodes(vec);
        printf("nodecount vec: %d at %d\n", nodecount, *n_gates);
    }
    // Loop over all places in the circuit
    for (j = *column+1; j < c_s.depth; j++) {
        for (BDDVAR i = 0; i < c_s.qubits; i++) {
            gate = c_s.circuit[i][j];
            // Preset gateid (overwritten if needed)
            gateids[i] = GATEID_I;
            // Skip barrier (does not affect runs)
            // Skip control gates (controls are used by target gate)
            if (gate.id == gate_barrier.id || gate.id == gate_ctrl.id || gate.id == gate_ctrl_c.id || gate.id == gate_I.id)
                continue;
            // If classical control is not equal to -1, the gate is classically controlled
            if (gate.classical_expect != -1) {
                satisfied = check_classical_if(c_s.bits, gate, results);
                if (!satisfied)
                    continue;
            }
            // Set measurement flag
            if (gate.id == gate_measure.id) {
                final = is_final_measure(c_s, i, j);
                // If it is not a final measure, measure now and update QMDD
                if (final)
                    measurements[i] = gate.control[0];
                else {
                    // Multiply everything currently already in the column
                    qmdd_column = qmdd_create_single_qubit_gates(c_s.qubits, gateids);
                    qmdd = aadd_matmat_mult(qmdd_column, qmdd, c_s.qubits);
                    // Multiply with the vector and measure
                    vec = aadd_matvec_mult(qmdd, vec, c_s.qubits);
                    vec = measure(vec, i, c_s.qubits, &results[gate.control[0]]);
                    // Reset qmdd and gateids
                    qmdd = qmdd_create_single_qubit_gates_same(c_s.qubits, GATEID_I);
                    for(BDDVAR k = 0; k < i; k++)
                        gateids[k] = GATEID_I;
                }
            }
            // Handle controlled gates
            else if (gate.controlSize != 0) {
                qmdd_column = handle_control_matrix(gate, i, c_s.qubits);
                // Separately multiply with gate QMDD (not together with column)
                qmdd = aadd_matmat_mult(qmdd_column, qmdd, c_s.qubits);
            }
            // Set single gate in gateids
            else
                gateids[i] = get_gate_id(gate);
            *n_gates = *n_gates+1;
        }
        // If barrier, check if it starts a palindrome
        if (gate.id == gate_barrier.id)
            break;
        else {
            // Create gate QMDD out of current column (gateids)
            qmdd_column = qmdd_create_single_qubit_gates(c_s.qubits, gateids);
            // Multiply with previous columns
            qmdd = aadd_matmat_mult(qmdd_column, qmdd, c_s.qubits);
        }
        // Keep track of the all time highest node count in the matrices
        nodecount = aadd_countnodes(qmdd);
        // If nodecount of column QMDD is over limit...
        if (limit > 0 && nodecount > (BDDVAR)limit) {
            // Multiply with statevector QMDD and reset column QMDD
            vec = aadd_matvec_mult(qmdd, vec, c_s.qubits);
            qmdd = qmdd_create_single_qubit_gates_same(c_s.qubits, GATEID_I);
        }
        else if (experiments)
            printf("nodecount mat: %d at %d\n", nodecount, *n_gates);
    }
    *column = j+1;
    // Final multiply with statevector QMDD
    vec = aadd_matvec_mult(qmdd, vec, c_s.qubits);
    qmdd = qmdd_create_single_qubit_gates_same(c_s.qubits, GATEID_I);
    if (experiments) {
        nodecount = aadd_countnodes(qmdd);
        printf("nodecount mat: %d at %d\n", nodecount, *n_gates);
        nodecount = aadd_countnodes(vec);
        printf("nodecount vec: %d at %d\n", nodecount, *n_gates);
    }
    // Free variables
    free(gateids);
    aadd_unprotect(&qmdd);
    aadd_unprotect(&qmdd_column);
    return vec;
}

QMDD run_circuit_balance(C_struct c_s, int* measurements, bool* results, int limit, bool experiments)
{
    // Inisialise variables
    for (BDDVAR i = 0; i < c_s.bits; i++) results[i] = 0;
    for (BDDVAR i = 0; i < c_s.qubits; i++) measurements[i] = -1;
    BDDVAR n_gates = 0, column = 0;
    QMDD vec = qmdd_create_all_zero_state(c_s.qubits);

    aadd_protect(&vec);
    while (column < c_s.depth) {
        vec = greedy(c_s, vec, &column, measurements, results, experiments, &n_gates);
        if (experiments)
            printf("palindrome start at: %d\n", n_gates);
        
        vec = matmat(c_s, vec, &column, measurements, results, limit, experiments, &n_gates);
        if (experiments && column < c_s.depth)
            printf("palindrome end at: %d\n", n_gates);
    }
    aadd_unprotect(&vec);
    return vec;
}

QMDD greedy_run_circuit(C_struct c_s, int* measurements, bool* results, bool experiments)
{
    // Initialize variables
    Gate gate, best_gate = gate_I;
    bool final, loop = true;
    BDDVAR best_nodecount, curr_nodecount, k = 0;
    for (BDDVAR i = 0; i < c_s.bits; i++) results[i] = 0;
    for (BDDVAR i = 0; i < c_s.qubits; i++) measurements[i] = -1;
    QMDD prev_qmdd = qmdd_create_all_zero_state(c_s.qubits);
    QMDD best_qmdd = prev_qmdd, curr_qmdd = prev_qmdd;
    // Create a progress array
    BDDVAR* progress = malloc(c_s.qubits * sizeof(BDDVAR));
    for (BDDVAR i = 0; i < c_s.qubits; i++) progress[i] = 0;
    if (experiments) {
        best_nodecount = aadd_countnodes(prev_qmdd);
        printf("nodecount: %d\n", best_nodecount);
    }
    for (BDDVAR i = 0; i < c_s.qubits; i++) {
        gate = c_s.circuit[i][progress[i]];
        if (gate.id == gate_I.id)
            skip(c_s, progress, i, true);
    }
    // Loop over all places in the circuit
    while(loop) {
        best_nodecount = pow(2, c_s.qubits+1);
        for (BDDVAR i = 0; i < c_s.qubits; i++) {
            gate = c_s.circuit[i][progress[i]];
            if (!check_gate(c_s, gate, progress, i, results))
                continue;
            // Skip barrier and recheck qubit
            if (gate.id == gate_barrier.id) {
                skip(c_s, progress, i, true);
            }
            else {
                // Set measurement flag
                if (gate.id == gate_measure.id) {
                    final = is_final_measure(c_s, i, progress[i]);
                    if (final)
                        measurements[i] = gate.control[0];
                    else
                        curr_qmdd = measure(prev_qmdd, i, c_s.qubits, &results[gate.control[0]]);
                }
                else
                    curr_qmdd = apply_gate(prev_qmdd, gate, i, c_s.qubits);
                curr_nodecount = aadd_countnodes(curr_qmdd);
                if (curr_nodecount < best_nodecount) {
                    best_nodecount = curr_nodecount;
                    best_qmdd = curr_qmdd;
                    best_gate = gate;
                    k = i;
                }
            }
        }
        if (experiments)
            printf("nodecount: %d\n", best_nodecount);
        // continue to the next gate(s)
        if (best_gate.id != gate_measure.id) {
            for (BDDVAR i = 0; i < best_gate.controlSize; i++)
                skip(c_s, progress, best_gate.control[i], true);
        }
        skip(c_s, progress, k, true);
        prev_qmdd = best_qmdd;
        // Check if all wires are fully expanded (all gates are applied)
        loop = false;
        for (BDDVAR i = 0; i < c_s.qubits; i++) {
            if (progress[i] < c_s.depth)
                loop = true;
        }
    }
    return prev_qmdd;
}

QMDD run_circuit_matrix(C_struct c_s, int* measurements, bool* results, int limit, bool experiments)
{
<<<<<<< HEAD
    // Inisialise variables
=======
    // Initialise variables
    LACE_ME;
>>>>>>> 4f5796ee
    Gate gate;
    bool final, satisfied, palindrome = false;
    for (BDDVAR i = 0; i < c_s.bits; i++) results[i] = 0;
    for (BDDVAR i = 0; i < c_s.qubits; i++) measurements[i] = -1;
    BDDVAR gate_id, nodecount, n_gates = 0;
    BDDVAR *gateids = malloc(c_s.qubits * sizeof(BDDVAR));
    QMDD qmdd, qmdd_column;
    QMDD vec = qmdd_create_all_zero_state(c_s.qubits);
    qmdd = qmdd_create_single_qubit_gates_same(c_s.qubits, GATEID_I);
    qmdd_column = qmdd;

    aadd_protect(&vec);
    aadd_protect(&qmdd);
    aadd_protect(&qmdd_column);

    if (experiments) {
        nodecount = aadd_countnodes(qmdd);
        printf("nodecount mat: %d at %d\n", nodecount, n_gates);
        nodecount = aadd_countnodes(vec);
        printf("nodecount vec: %d at %d\n", nodecount, n_gates);
    }
    // Loop over all places in the circuit
    for (BDDVAR j = 0; j < c_s.depth; j++) {
        for (BDDVAR i = 0; i < c_s.qubits; i++) {
            gate = c_s.circuit[i][j];
            // Preset gateid (overwritten if needed)
            gateids[i] = GATEID_I;
            // Skip barrier (does not affect runs)
            // Skip control gates (controls are used by target gate)
            if (gate.id == gate_barrier.id || gate.id == gate_ctrl.id || gate.id == gate_ctrl_c.id || gate.id == gate_I.id)
                continue;
            // If classical control is not equal to -1, the gate is classically controlled
            if (gate.classical_expect != -1) {
                satisfied = check_classical_if(c_s.bits, gate, results);
                if (!satisfied)
                    continue;
            }
            // Set measurement flag
            if (gate.id == gate_measure.id) {
                final = is_final_measure(c_s, i, j);
                // If it is not a final measure, measure now and update QMDD
                if (final) {
                    measurements[i] = gate.control[0];
                }
                else {
                    // Multiply everything currently already in the column
                    qmdd_column = qmdd_create_single_qubit_gates(c_s.qubits, gateids);
                    qmdd = aadd_matmat_mult(qmdd_column, qmdd, c_s.qubits);
                    // Multiply with the vector and measure
                    vec = aadd_matvec_mult(qmdd, vec, c_s.qubits);
                    vec = measure(vec, i, c_s.qubits, &results[gate.control[0]]);
                    // Reset qmdd and gateids
                    qmdd = qmdd_create_single_qubit_gates_same(c_s.qubits, GATEID_I);
                    for(BDDVAR k = 0; k < i; k++)
                        gateids[k] = GATEID_I;
                }
            }
            // Handle controlled gates
            else if (gate.controlSize != 0) {
                qmdd_column = handle_control_matrix(gate, i, c_s.qubits);
                // Separately multiply with gate QMDD (not together with column)
                qmdd = aadd_matmat_mult(qmdd_column, qmdd, c_s.qubits);
            }
            // Set single gate in gateids
            else {
                gate_id = get_gate_id(gate);
                gateids[i] = gate_id;
            }
            n_gates++;
        }
        // If barrier, check if it starts a palindrome
        if (gate.id == gate_barrier.id) {
            palindrome = !palindrome;
            if (!palindrome && experiments)
                printf("palindrome end at: %d\n", n_gates);
            // get_palindrome_middle(c_s, j, &palindrome);
            if (palindrome && experiments)
                printf("palindrome start at: %d\n", n_gates);
        }
        else {
            // Create gate QMDD out of current column (gateids)
            qmdd_column = qmdd_create_single_qubit_gates(c_s.qubits, gateids);
            // Multiply with previous columns
            qmdd = aadd_matmat_mult(qmdd_column, qmdd, c_s.qubits);
        }
        // Keep track of the all time highest node count in the matrices
        // If nodecount of column QMDD is over limit...
        if (limit > 0) {
            nodecount = aadd_countnodes(qmdd);
            if (nodecount > (BDDVAR)limit) {
                // Multiply with statevector QMDD and reset column QMDD
                vec = aadd_matvec_mult(qmdd, vec, c_s.qubits);
                qmdd = qmdd_create_single_qubit_gates_same(c_s.qubits, GATEID_I);
            }
        }
        if (experiments) {
            nodecount = aadd_countnodes(qmdd);
            printf("nodecount mat: %d at %d\n", nodecount, n_gates);
            nodecount = aadd_countnodes(vec);
            printf("nodecount vec: %d at %d\n", nodecount, n_gates);
        }
    }
    // Final multiply with statevector QMDD
    vec = aadd_matvec_mult(qmdd, vec, c_s.qubits);
    if (experiments) {
        nodecount = aadd_countnodes(vec);
        printf("nodecount vec: %d at %d\n", nodecount, n_gates);
    }
    // Free variables
    free(gateids);
    aadd_unprotect(&vec);
    aadd_unprotect(&qmdd);
    aadd_unprotect(&qmdd_column);
    return vec;
}

QMDD run_c_struct(C_struct c_s, int* measurements, bool* results, bool experiments)
{
    // Inisialise variables
    Gate gate;
    bool final, satisfied;
    double *p = malloc(sizeof(double));
    int result;
    BDDVAR nodecount;
    for (BDDVAR i = 0; i < c_s.bits; i++) results[i] = 0;
    for (BDDVAR i = 0; i < c_s.qubits; i++) measurements[i] = -1;
    QMDD qmdd = qmdd_create_all_zero_state(c_s.qubits);
    aadd_protect(&qmdd);

    if (experiments) {
        nodecount = aadd_countnodes(qmdd);
        printf("nodecount: %d\n", nodecount);
    }
    // Loop over all places in the circuit
    for (BDDVAR j = 0; j < c_s.depth; j++) {
        for (BDDVAR i = 0; i < c_s.qubits; i++) {
            gate = c_s.circuit[i][j];
            // If classical control is not equal to max qubits, the gate is classically controlled
            if (gate.classical_expect != -1) {
                satisfied = check_classical_if(c_s.bits, gate, results);
                if (!satisfied)
                    continue;
            }
            // Skip barrier (does not affect runs)
            // Skip control gates (controls are used by target gate)
            if (gate.id == gate_barrier.id || gate.id == gate_ctrl.id || gate.id == gate_ctrl_c.id || gate.id == gate_I.id)
                continue;
            // Set measurement flag
            else if (gate.id == gate_measure.id) {
                final = is_final_measure(c_s, i, j);
                if (final)
                    measurements[i] = gate.control[0];
                else {
                    qmdd = qmdd_measure_qubit(qmdd, i, c_s.qubits, &result, p);
                    results[gate.control[0]] = (bool) result;
                }
            }
            // Apply gate
            else
                qmdd = apply_gate(qmdd, gate, i, c_s.qubits);
            if (experiments) {
                nodecount = aadd_countnodes(qmdd);
                printf("nodecount: %d\n", nodecount);
            }
        }
    }
    aadd_unprotect(&qmdd);
    return qmdd;
}

// TODO: move this main to separate file?
/**
 * Runs QASM circuit given by <filename> and prints the results.
 * Using the -m flag activates gate-gate multiplication runs, gate-statevector runs are used otherwise.
 * 
 * PARAMETERS:
 * - filename: the path to the file containing the QASM circuit code
 * 
 * FLAGS:
 * [-r runs (int)] (optional) the number of runs to perform
 * [-s seed (int)] (optional) the randomness seed to be used
 * [-m matrix (int)] (optional) the boundaray value of nodes in a tree before multiplying with the state vector
 * [-g greedy] (optional) runs the circuit matrix-vector method using a greedy algorithm
 * [-b balance (int)] (optional) runs the circuit switching between matrix-matrix method and greedy method
 * [-o optimize] (optional) optimize the circuit if true. This option will remove negating gates before running
 * [-e experiment] (optional) prints the nodcount and palindrome signals
 * [-t time] (optional) prints the time taken to run the circuit
 * 
 * NOTE:
 * Since multiplying a gate-QMDD with a gate-QMDD is more expensive than multiplying a gate-QMDD with
 * a statevector-QMDD, gate-gate multiplication is usually slower. However, circuits which use a lot of 
 * uncomputation can lead to smaller resulting gate QMDDs and possibly lead to faster runs.
 */
int main(int argc, char *argv[])
{
    t_start = wctime();
    // Initialise flag parameters
    int flag_help = -1;
    char *filename;
    int workers = 1;
    int wgt_norm_strat = NORM_LARGEST;
    unsigned int runs = 1;
    unsigned int seed = 0;
    int matrix = 0;
    int balance = 0;
    int greedy = 0;
    int optimize = 0;
    int intermediate_measuring = 0;
    int experiments = 0;
    bool intermediate_experiments;
    char *csv_outputfile = NULL;
    QMDD qmdd = AADD_TERMINAL;
    uint64_t res;

    poptContext con;
    struct poptOption optiontable[] = {
        { "help", 'h', POPT_ARG_NONE, &flag_help, 'h', "Display available options.", NULL },
        { "workers", 'w', POPT_ARG_INT, &workers, 'w', "Number of workers (cores). Default = 1.", NULL },
        { "runs", 'r', POPT_ARG_INT, &runs, 'r', "Number of runs to perform. Default = 1.", NULL },
        { "seed", 's', POPT_ARG_INT, &seed, 's', "Randomness seed to be used (!= 0). Default seeded with time().", NULL },
        { "matrix", 'm', POPT_ARG_INT, &matrix, 'm', "Boundaray value of nodes in a DD before multiplying with the state vector.", NULL },
        { "greedy", 'g', POPT_ARG_NONE, &greedy, 'g', "Runs the circuit matrix-vector method using a greedy algorithm.", NULL },
        { "balance", 'b', POPT_ARG_INT, &balance, 'b', "Runs the circuit switching between matrix-matrix method and greedy method", NULL },
        { "optimize", 'o', POPT_ARG_NONE, &optimize, 'o', "Optimize the circuit. This option will remove negating gates before running.", NULL },
        { "experiment", 'e', POPT_ARG_NONE, &experiments, 'e', "Prints the nodecount and palindrome signals.", NULL },
        { "norm-strat", 9, POPT_ARG_INT, &wgt_norm_strat, 9, "Weight norm strat as int: <0(low)|1(largest)|2(l2)>.", NULL },
        { "csv-output", 10, POPT_ARG_STRING, &csv_outputfile, 10, "Write stats to given filename (or append if file exists.", NULL },
        {NULL, 0, 0, NULL, 0, NULL, NULL}
    };
    con = poptGetContext("q-sylvan-sim", argc, (const char **)argv, optiontable, 0);
    poptSetOtherOptionHelp(con, "[OPTIONS..] <circuit.qasm>");
    
    if (argc < 2) {
        poptPrintUsage(con, stderr, 0);
        exit(1);
    }
    filename = argv[1];

    char c;  
    while ((c = poptGetNextOpt(con)) > 0) {
        switch (c) {
            case 'h':
                poptPrintHelp(con, stdout, 0);
                return 0;
        }
    }
    INFO("Option workers=%d\n", workers);
    INFO("Option norm-strat=%d\n", wgt_norm_strat);
    INFO("Option matrix=%d\n", matrix);
    INFO("Option balance=%d\n", balance);
    INFO("Option greedy=%d\n", greedy);
    INFO("Option experiments=%d\n", experiments);
    INFO("Option rseed=%d\n", seed);

    // Set randomness seed
    if (seed == 0)
        srand(time(NULL));
    else
         srand(seed);
    // Check if a file is given, if not, return an error
    if(access(filename, F_OK) != 0)
    {
        fprintf(stderr, "Invalid QASM file.\n");
        exit(EXIT_FAILURE);
    }

    double start,end;
    start = wctime();

    // Standard Lace initialization
    lace_start(workers, 0);

    // Simple Sylvan initialization
    sylvan_set_sizes(1LL<<25, 1LL<<25, 1LL<<16, 1LL<<16);
    sylvan_init_package();
    qsylvan_init_simulator(1LL<<23, 1LL<<23, -1, COMP_HASHMAP, wgt_norm_strat);
    qmdd_set_testing_mode(true); // turn on internal sanity tests

    // Create a circuit struct representing the QASM circuit in the given file
    C_struct c_s = make_c_struct(filename, optimize);
    
    int* measurements = malloc(c_s.qubits * sizeof(int));
    bool* bit_res = malloc(c_s.bits * sizeof(bool));
    bool* bit_print;
    intermediate_measuring = check_measuring_gates(c_s);
    BDDVAR* results = malloc(pow(2,c_s.bits) * sizeof(BDDVAR));
    for (BDDVAR i = 0; i < pow(2,c_s.bits); i++) results[i] = 0;
    BDDVAR* nodecount_matrix = malloc(sizeof(BDDVAR));
    *nodecount_matrix = 0;
    BDDVAR* nodecount = malloc(sizeof(BDDVAR));
    *nodecount = 0;

    if (intermediate_measuring) {
        intermediate_experiments = experiments;
        // Run the circuit based on method
        for (BDDVAR i = 0; i < runs; i++) {
            if (greedy)
                qmdd = greedy_run_circuit(c_s, measurements, bit_res, intermediate_experiments);
            else if (matrix != 0)
                qmdd = run_circuit_matrix(c_s, measurements, bit_res, matrix, intermediate_experiments);
            else if (balance != 0)
                qmdd = run_circuit_balance(c_s, measurements, bit_res, balance, intermediate_experiments);
            else
                qmdd = run_c_struct(c_s, measurements, bit_res, intermediate_experiments);
            // Measure all qubits
            final_measure(qmdd, measurements, c_s, bit_res);
            res = bitarray_to_int(bit_res, c_s.bits, false);
            results[res]++;
            experiments = false;
            intermediate_experiments = false;
        }
    }
    else {
        // Run the circuit based on method
        if (greedy)
                qmdd = greedy_run_circuit(c_s, measurements, bit_res, experiments);
        else if (matrix != 0)
            qmdd = run_circuit_matrix(c_s, measurements, bit_res, matrix, experiments);
        else if (balance != 0)
            qmdd = run_circuit_balance(c_s, measurements, bit_res, balance, experiments);
        else
            qmdd = run_c_struct(c_s, measurements, bit_res, experiments);
        // Measure all qubits
        for (BDDVAR i = 0; i < runs; i++) {
            final_measure(qmdd, measurements, c_s, bit_res);
            res = bitarray_to_int(bit_res, c_s.bits, false);
            results[res]++;
        }
    }

    // If experiments is true, print time
    end = wctime();
    double runtime = end-start;
    INFO("Circuit runtime: %lf\n", runtime);

    if (!experiments) {
        INFO("Measurement outcomes: (%d) measurements\n", runs);
        // Print reformatted circuit results if <show> is toggled
        for (BDDVAR i = 0; i < pow(2,c_s.bits); i++) {
            if (results[i] != 0) {
                bit_print = int_to_bitarray(i,c_s.bits,true);
                INFO("|");
                for (BDDVAR j = 0; j < c_s.bits; j++) { printf("%d", bit_print[j]); }
                printf("> : %d\n", results[i]);
            }
        }
    }

    uint64_t final_nodecount = aadd_countnodes(qmdd);
    double final_magnitude   = qmdd_get_magnitude(qmdd, c_s.qubits);
    INFO("Nodecount of final state: %" PRIu64 "\n", final_nodecount);
    INFO("Magnitude of final state: %.05lf\n", final_magnitude);
    
    if (csv_outputfile != NULL) {
        INFO("Writing stats to %s\n", csv_outputfile);

        FILE *fp = fopen(csv_outputfile, "a");
        // write header if file is empty
        fseek (fp, 0, SEEK_END);
            long size = ftell(fp);
            if (size == 0)
                fprintf(fp, "%s\n", "algorithm, nqubits, tolerance, norm-strat, inv-cache, workers, runtime, final_nodecount, final_magnitude");
        // append stats of this run
        char *alg_name = basename(filename);
        fprintf(fp, "%s, %d, %.3e, %d, %d, %d, %lf, %" PRIu64 ", %0.5lf\n",
                alg_name,
                c_s.qubits,
                wgt_store_get_tol(),
                weight_norm_strat,
                1, // inverse caching, TODO: make this configerable
                workers,
                runtime,
                final_nodecount,
                final_magnitude);
        fclose(fp);
        free(csv_outputfile);
    }

    // Free variables
    delete_c_struct(&c_s);
    sylvan_quit();
    lace_stop();

    return 0;
}<|MERGE_RESOLUTION|>--- conflicted
+++ resolved
@@ -539,12 +539,8 @@
 
 QMDD run_circuit_matrix(C_struct c_s, int* measurements, bool* results, int limit, bool experiments)
 {
-<<<<<<< HEAD
-    // Inisialise variables
-=======
     // Initialise variables
-    LACE_ME;
->>>>>>> 4f5796ee
+    // LACE_ME;
     Gate gate;
     bool final, satisfied, palindrome = false;
     for (BDDVAR i = 0; i < c_s.bits; i++) results[i] = 0;
