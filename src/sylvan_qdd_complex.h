#ifndef SYLVAN_QDD_COMPLEX_H
#define SYLVAN_QDD_COMPLEX_H

/**
 * Complex values with lookup table
 *
 * Based on [1]
 */

#include <math.h>
#include <stdint.h>

#include "amp_storage/amp_storage_interface.h"


typedef uint64_t AMP;

extern const bool CACHE_AMP_OPS;
extern const bool CACHE_INV_OPS;

AMP C_ZERO;
AMP C_ONE;
AMP C_MIN_ONE;

// GATE_ID's (gates are initialized in qdd_complex_init)
// currently 24 bits available for this number (see GATE_OPID)
<<<<<<< HEAD
static const uint32_t GATEID_I = 0;
static const uint32_t GATEID_X = 1;
static const uint32_t GATEID_Y = 2;
static const uint32_t GATEID_Z = 3;
static const uint32_t GATEID_H = 4;
static const uint32_t GATEID_S = 5;
static const uint32_t GATEID_Sdag = 6;
static const uint32_t GATEID_T = 7;
static const uint32_t GATEID_Tdag = 8;
static const uint32_t GATEID_sqrtX = 9;
static const uint32_t GATEID_sqrtY = 10;
=======
extern const uint32_t GATEID_I;
extern const uint32_t GATEID_X;
extern const uint32_t GATEID_Y;
extern const uint32_t GATEID_Z;
extern const uint32_t GATEID_H;
extern const uint32_t GATEID_S;
extern const uint32_t GATEID_T;
extern const uint32_t GATEID_Tdag;
extern const uint32_t GATEID_sqrtX;
extern const uint32_t GATEID_sqrtY;
>>>>>>> 6ca22815
void init_gates();
// The next 255 gates are reserved for parameterized phase gates, which are
// initialized below. (these are GATEIDs 10 265)
// The reason why these are initialized beforhand instead of on-demand is that 
// we need a (for example) pi/16 gate always to have the same unique ID 
// throughout the entire run of the circuit.
// TODO: maybe find a better way?
void init_phase_gates(int n);
static inline uint32_t GATEID_Rk(int k) { return k + 11; };
// Another 255 parameterized phase gates, but this time with negative angles.
// (GATEIDs 266 through 521)
static inline uint32_t GATEID_Rk_dag(int k){ return k + 267; };

// Reserve 1000 gate IDs (comibned) for of the following: Rx, Ry, Rz. These 
// gate IDs are re-used when a user requires more than 1000 custom gates.
/**
 * Rotation around x-axis with angle 2pi*a.
 * NOTE: These gate IDs are dynamic. The returned ID (uint32_t) is only 
 * guaranteed to correspond to the Rx(a) rotation until the next generation of 
 * a custom gate id.
 */
uint32_t GATEID_Rx(fl_t a);
/**
 * Rotation around y-axis with angle 2pi*a.
 * NOTE: These gate IDs are dynamic. The returned ID (uint32_t) is only 
 * guaranteed to correspond to the Ry(a) rotation until the next generation of 
 * a custom gate id.
 */
uint32_t GATEID_Ry(fl_t a);
/**
 * Rotation around z-axis with angle 2pi*a.
 * NOTE: These gate IDs are dynamic. The returned ID (uint32_t) is only 
 * guaranteed to correspond to the Rz(a) rotation until the next generation of 
 * a custom gate id.
 */
uint32_t GATEID_Rz(fl_t a);

static const uint64_t num_static_gates  = 523;
static const uint64_t num_dynamic_gates = 1000; // IDs in this rage are re-used 

// 2x2 gates, k := GATEID_U 
// gates[k][0] = u00 (top left)
// gates[k][1] = u01 (top right)
// gates[k][2] = u10 (bottom left)
// gates[k][3] = u11 (bottom right)
AMP gates[522+1000][4]; // max 2^24 gates atm


/* Shorthand functions for making complex numbers */
complex_t comp_make(fl_t r, fl_t i);
complex_t comp_make_angle(fl_t theta);
complex_t comp_zero();
complex_t comp_one();
complex_t comp_minus_one();
fl_t comp_qmake(int a, int b, int c);

/* Arithmetic operations on AMPs */
AMP amp_abs(AMP a);
AMP amp_neg(AMP a);
AMP amp_add(AMP a, AMP b);
AMP amp_sub(AMP a, AMP b);
AMP amp_mul(AMP a, AMP b);
AMP amp_mul_down(AMP a, AMP b); // same as mul but uses different stats counter for propagating edge weights down
AMP amp_div(AMP a, AMP b);
double amp_to_prob(AMP a);
AMP prob_to_amp(double a); // AMP of (sqrt(a), 0)

/* Arithmetic operations on complex structs */
complex_t comp_abs(complex_t a);
complex_t comp_neg(complex_t a);
complex_t comp_cnj(complex_t a);
complex_t comp_add(complex_t a, complex_t b);
complex_t comp_sub(complex_t a, complex_t b);
complex_t comp_mul(complex_t a, complex_t b);
complex_t comp_div(complex_t a, complex_t b);
double comp_to_prob(complex_t a);

/* normalization of two amps */
AMP amp_normalize_low(AMP *low, AMP *high);
AMP amp_normalize_largest(AMP *low, AMP *high);

/* Comparing AMPs */
bool amp_exact_equal(AMP a, AMP b);
bool amp_approx_equal(AMP a, AMP b);
bool amp_epsilon_close(AMP a, AMP b, double epsilon);

/* Comparing complex values */
bool comp_exact_equal(complex_t a, complex_t b);
bool comp_approx_equal(complex_t a, complex_t b);
bool comp_epsilon_close(complex_t a, complex_t b, double epsilon);

/* Inserting / retrieving complex values from complex table */
AMP comp_lookup(complex_t c);
AMP comp_try_lookup(complex_t c, bool *success);
complex_t comp_value(AMP a);

/* Printing */
void comp_print(complex_t c);
void comp_print_sci(complex_t c);
void comp_print_digits(complex_t c, uint32_t digits);
void comp_print_digits_sci(complex_t c, uint32_t digits);
void comp_print_bits(AMP a);

/* Managing the complex value table */
void init_amplitude_table(size_t size, long double tolerance, amp_storage_backend_t backend);
double amp_store_get_tolerance();
uint64_t count_amplitude_table_enries();
uint64_t get_table_entries_estimate();
uint64_t get_table_size();
void free_amplitude_table();
void init_new_empty_table();
void delete_old_table();
AMP move_from_old_to_new(AMP);


#endif<|MERGE_RESOLUTION|>--- conflicted
+++ resolved
@@ -24,19 +24,6 @@
 
 // GATE_ID's (gates are initialized in qdd_complex_init)
 // currently 24 bits available for this number (see GATE_OPID)
-<<<<<<< HEAD
-static const uint32_t GATEID_I = 0;
-static const uint32_t GATEID_X = 1;
-static const uint32_t GATEID_Y = 2;
-static const uint32_t GATEID_Z = 3;
-static const uint32_t GATEID_H = 4;
-static const uint32_t GATEID_S = 5;
-static const uint32_t GATEID_Sdag = 6;
-static const uint32_t GATEID_T = 7;
-static const uint32_t GATEID_Tdag = 8;
-static const uint32_t GATEID_sqrtX = 9;
-static const uint32_t GATEID_sqrtY = 10;
-=======
 extern const uint32_t GATEID_I;
 extern const uint32_t GATEID_X;
 extern const uint32_t GATEID_Y;
@@ -47,7 +34,6 @@
 extern const uint32_t GATEID_Tdag;
 extern const uint32_t GATEID_sqrtX;
 extern const uint32_t GATEID_sqrtY;
->>>>>>> 6ca22815
 void init_gates();
 // The next 255 gates are reserved for parameterized phase gates, which are
 // initialized below. (these are GATEIDs 10 265)
