--- conflicted
+++ resolved
@@ -31,13 +31,8 @@
 
     // initialize gate
     AMP u00, u11;
-<<<<<<< HEAD
-    u00 = weight_lookup(cmake_angle(-theta/2.0, 1));
-    u11 = weight_lookup(cmake_angle(theta/2.0, 1));
-=======
-    u00 = complex_lookup_angle(-theta_over_2, 1);
-    u11 = complex_lookup_angle(theta_over_2, 1);
->>>>>>> 81e88c41
+    u00 = complex_lookup_angle(-theta/2.0, 1);
+    u11 = complex_lookup_angle(theta/2.0, 1);
     gates[gate_id][0] = u00;    gates[gate_id][1] = AADD_ZERO;
     gates[gate_id][2] = AADD_ZERO; gates[gate_id][3] = u11;
 
@@ -45,7 +40,6 @@
     return gate_id;
 }
 
-// TODO: add GATEID_Phase(fl_t a) (global phase diff with Rz)
 
 uint32_t
 GATEID_Rx(fl_t theta)
@@ -55,10 +49,10 @@
 
     // initialize gate
     AMP u00, u01, u10, u11;
-    u00 = weight_lookup(cmake(flt_cos(theta/2.0), 0.0));
-    u01 = weight_lookup(cmake(0.0, -flt_sin(theta/2.0)));
-    u10 = weight_lookup(cmake(0.0, -flt_sin(theta/2.0)));
-    u11 = weight_lookup(cmake(flt_cos(theta/2.0), 0.0));
+    u00 = complex_lookup(flt_cos(theta/2.0), 0.0);
+    u01 = complex_lookup(0.0, -flt_sin(theta/2.0));
+    u10 = complex_lookup(0.0, -flt_sin(theta/2.0));
+    u11 = complex_lookup(flt_cos(theta/2.0), 0.0);
     gates[gate_id][0] = u00; gates[gate_id][1] = u01;
     gates[gate_id][2] = u10; gates[gate_id][3] = u11;
 
@@ -74,17 +68,10 @@
 
     // initialize gate
     AMP u00, u01, u10, u11;
-<<<<<<< HEAD
-    u00 = weight_lookup(cmake(flt_cos(theta/2.0),  0.0));
-    u01 = weight_lookup(cmake(-flt_sin(theta/2.0), 0.0));
-    u10 = weight_lookup(cmake(flt_sin(theta/2.0),  0.0));
-    u11 = weight_lookup(cmake(flt_cos(theta/2.0),  0.0));
-=======
-    u00 = complex_lookup(flt_cos(theta_over_2), 0.0);
-    u01 = complex_lookup(0.0, -flt_sin(theta_over_2));
-    u10 = complex_lookup(0.0, -flt_sin(theta_over_2));
-    u11 = complex_lookup(flt_cos(theta_over_2), 0.0);
->>>>>>> 81e88c41
+    u00 = complex_lookup(flt_cos(theta/2.0),  0.0);
+    u01 = complex_lookup(-flt_sin(theta/2.0), 0.0);
+    u10 = complex_lookup(flt_sin(theta/2.0),  0.0);
+    u11 = complex_lookup(flt_cos(theta/2.0),  0.0);
     gates[gate_id][0] = u00; gates[gate_id][1] = u01;
     gates[gate_id][2] = u10; gates[gate_id][3] = u11;
 
@@ -100,7 +87,7 @@
 
     // initialize gate
     AMP u11;
-    u11 = weight_lookup(cmake_angle(theta, 1));
+    u11 = complex_lookup_angle(theta, 1);
     gates[gate_id][0] = AADD_ONE;   gates[gate_id][1] = AADD_ZERO;
     gates[gate_id][2] = AADD_ZERO;  gates[gate_id][3] = u11;
 
@@ -115,18 +102,15 @@
     uint32_t gate_id = get_custom_gate_id();
 
     // initialize gate
+    complex_t tmp;
     AMP u00, u01, u10, u11;
-<<<<<<< HEAD
-    u00 = weight_lookup(                                cmake( flt_cos(theta/2.0), 0));
-    u01 = weight_lookup(cmul(cmake_angle(lambda,1),     cmake(-flt_sin(theta/2.0), 0)));
-    u10 = weight_lookup(cmul(cmake_angle(phi,1),        cmake( flt_sin(theta/2.0), 0)));
-    u11 = weight_lookup(cmul(cmake_angle(phi+lambda,1), cmake( flt_cos(theta/2.0), 0)));
-=======
-    u00 = complex_lookup(flt_cos(theta_over_2),  0.0);
-    u01 = complex_lookup(-flt_sin(theta_over_2), 0.0);
-    u10 = complex_lookup(flt_sin(theta_over_2),  0.0);
-    u11 = complex_lookup(flt_cos(theta_over_2),  0.0);
->>>>>>> 81e88c41
+    u00 = complex_lookup(flt_cos(theta/2.0), 0);
+    tmp = cmul(cmake_angle(lambda,1), cmake(-flt_sin(theta/2.0), 0));
+    u01 = complex_lookup(tmp.r, tmp.i);
+    tmp = cmul(cmake_angle(phi,1), cmake( flt_sin(theta/2.0), 0));
+    u10 = complex_lookup(tmp.r, tmp.i);
+    tmp = cmul(cmake_angle(phi+lambda,1), cmake( flt_cos(theta/2.0), 0));
+    u11 = complex_lookup(tmp.r, tmp.i);
     gates[gate_id][0] = u00; gates[gate_id][1] = u01;
     gates[gate_id][2] = u10; gates[gate_id][3] = u11;
 
