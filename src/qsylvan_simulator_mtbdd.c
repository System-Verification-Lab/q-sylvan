--- conflicted
+++ resolved
@@ -250,7 +250,7 @@
         else if(k==t2)
             dd = mtbdd_tensor_prod(G2_dd, dd, 2); // Two vars added, so third argument = 2
         else
-            dd = mtbdd_tensor_prod(I_dd, dd, 2); // Two vars added
+            dd = mtbdd_tensor_prod(I_dd, dd, 2);  // Two vars added
     }
 
     return dd;
@@ -333,35 +333,9 @@
 MTBDD
 mtbdd_create_single_control_gate_for_qubits_mpc(BDDVAR n, BDDVAR c, BDDVAR t, MTBDD I_dd, MTBDD V00_dd, MTBDD V11_dd, MTBDD G_dd)
 {
-<<<<<<< HEAD
-    // This function effectively does a Kronecker product gate \tensor below
-    BDDVAR s, t;
-    MTBDD u00, u01, u10, u11, low, high, res;
-
-    // Even + uneven variable are used to encode the 4 values
-    s = 2 * k;
-    t = s + 1;
-
-    // Matrix U = [u00 u01
-    //             u10 u11] encoded in a small tree
-    u00 = mtbdd_makeleaf(MPC_TYPE, (size_t)gates[gateid][0]);
-    u10 = mtbdd_makeleaf(MPC_TYPE, (size_t)gates[gateid][2]);
-    u01 = mtbdd_makeleaf(MPC_TYPE, (size_t)gates[gateid][1]);
-    u11 = mtbdd_makeleaf(MPC_TYPE, (size_t)gates[gateid][3]);
-
-    low  = mtbdd_makenode(t, u00, u10);
-    high = mtbdd_makenode(t, u01, u11);
-    res  = mtbdd_makenode(s, low, high);
-
-    // Propagate common factor on previous root amp to new root amp
-    // AMP new_root_amp = wgt_mul(EVBDD_WEIGHT(below), EVBDD_WEIGHT(res));
-    // res = evbdd_bundle(EVBDD_TARGET(res), new_root_amp);
-    return res;
-=======
     MTBDD dd1 = mtbdd_create_double_single_gates_for_qubits_mpc(n, c, t, V00_dd, I_dd);
     MTBDD dd2 = mtbdd_create_double_single_gates_for_qubits_mpc(n, c, t, V11_dd, G_dd);
     return mtbdd_plus(dd1,dd2);
->>>>>>> 76ac3ea7
 }
 
 double
